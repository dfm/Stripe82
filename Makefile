--- conflicted
+++ resolved
@@ -3,11 +3,5 @@
 clean:
 	rm -f calibration/_likelihood.so
 
-<<<<<<< HEAD
-source: calibration/gp/_gp.pyx
-	cython calibration/gp/_gp.pyx
-
-=======
->>>>>>> 2ae27760
 likelihood: calibration/_likelihood.c calibration/gp/_gp.c
 	python setup.py build_ext --inplace