#!/usr/bin/env python
# encoding: utf-8
"""
Load the needed tables from CAS into local mongodb

History
-------
2011-06-13 - Created by Dan Foreman-Mackey

"""

import time
import os
import os.path
import numpy as np

import pyfits
import pymongo

from util import add_fits_table_to_db
import astrometry.util.casjobs as casjobs

casjobs.setup_cookies()
# load username and password from environment
casuser = os.environ['CAS_USER']
caspass = os.environ['CAS_PASS']
# make scratch folder if it doesn't exist
casscratch = os.path.join(os.environ['SDSS_SCRATCH'],'castmp')
if os.path.exists(casscratch) is False:
    os.mkdir(casscratch)

def get_fields():
    """
    Get the list of fields in Stripe 82 from CAS
    
    History
    -------
    2011-07-01 - Created by Dan Foreman-Mackey
    
    """
    #hdu = pyfits.open('calibration/sdss/large_cas_queries/fieldlist.fit')[1]
    tries = 0
    while tries < 5:
        try:
            cas = casjobs.get_known_servers()['dr7']
            cas.login(casuser,caspass)
            cas.drop_table('fields')
            query = get_fields_query()

            jobid = cas.submit_query(query)

            # wait until the job finishes
            while True:
                jobstatus = cas.get_job_status(jobid)
                if jobstatus is 'Finished':
                    break
                elif jobstatus in ['Failed','Cancelled']:
                    raise Exception(jobstatus)
                time.sleep(10)

            outputfn = 'tmp.fits'
            cas.output_and_download('fields', outputfn, True)
            hdu = pyfits.open(outputfn)[1]
            tries = 100
        except:
            hdu = None
            print "casutils failed!"
            tries += 1

    if hdu is not None:
        add_fits_table_to_db('cas','fields',hdu,clobber=True)
        db = pymongo.Connection().cas
        db.eval("""function() {
            db.fields.find({ramax: {'$gt':180.}}).forEach(function(obj) {
                obj.ramax -= 360.0;
                if (obj.ramin > 180.0) {
                    obj.ramin -= 360.0;
                } else {
                    ramax = obj.ramin;
                    obj.ramin = obj.ramax;
                    obj.ramax = ramax;
                }
                db.fields.save(obj);
            })}""")
        db.fields.ensure_index('ramin')
        db.fields.ensure_index('ramax')
        db.fields.ensure_index('decmin')
        db.fields.ensure_index('decmax')


def get_calibstars():
    """
    Get a list of calibstars from CAS
    
    Parameters
    ----------
    ras : list
        [ramin,ramax] in degrees

    decs : list
        [decmin,decmax] in degrees
    
    History
    -------
    2011-07-01 - Created by Dan Foreman-Mackey
    
    """
    delta_ra = 3 #60
    delta_dec = 3
    ras = range(300.0,360.0,delta_ra) #range(55,60,delta_ra)+range(300,360,delta_ra)
    decs = [-1.5]
    print ras,decs
<<<<<<< HEAD
    for col in [True, False]:
=======
    for col in [False]:#[True, False]:
        if col:
            grange = (18,22)
        else:
            grange = (15,20)

>>>>>>> 11dadbca
        for ra in ras:
            for dec in decs:
                tries = 0
                while tries < 5:
                    try:
                        cas = casjobs.get_known_servers()['dr7']
                        cas.login(casuser,caspass)
    
                        ramin = ra
                        ramax = ra+delta_ra
                        decmin = dec
                        decmax = dec+delta_dec
                        cas.drop_table('stars')
                        if col is False:
                            query = get_calibstar_query(ramin,ramax,decmin,decmax)
                        else:
                            query = get_lyrae_query(ramin,ramax,decmin,decmax)

                        jobid = cas.submit_query(query)
    
                        # wait until the job finishes
                        while True:
                            jobstatus = cas.get_job_status(jobid)
                            if jobstatus is 'Finished':
                                break
                            elif jobstatus in ['Failed','Cancelled']:
                                raise Exception(jobstatus)
                            time.sleep(10)
    
                        outputfn = 'tmp.fits'
                        cas.output_and_download('stars', outputfn, True)
                        hdu = pyfits.open(outputfn)[1]
                        tries = 100
                    except:
                        hdu = None
                        print "casutils failed!"
                        tries += 1
    
                if hdu is not None:
                    add_fits_table_to_db('cas','stars',hdu,opts={'objID':'_id'},
                            meta={'lyrae_candidate': col})

    db = pymongo.Connection().cas
    db.eval("""function() {
            db.stars.find().forEach(function(obj) {
            if (obj.ra > 180) {
                obj.ra -= 360.;
            }
            obj.pos = {ra: obj.ra, dec: obj.dec};
            obj.rank = Math.random();
            db.stars.save(obj);
        })}""")
    db.stars.create_index([('pos',pymongo.GEO2D)])

def get_star_query(ramin,ramax,decmin,decmax,grange):
    return '''SELECT
    p.objID,p.ra,p.dec,p.g,p.Err_g,p.u,p.r,p.i,p.z
INTO mydb.stars
FROM Stripe82..PhotoPrimary p
WHERE p.ra BETWEEN %f AND %f
AND p.dec BETWEEN %f AND %f
AND p.type = 6 AND p.g BETWEEN %f AND %f
'''%(ramin,ramax,decmin,decmax,grange[0],grange[1])

def get_calibstar_query(ramin,ramax,decmin,decmax):
    grange = (15,20)
    return get_star_query(ramin,ramax,decmin,decmax,grange)+'''AND (p.flags &
    (dbo.fPhotoFlags('BRIGHT')+dbo.fPhotoFlags('EDGE')+dbo.fPhotoFlags('BLENDED')
    +dbo.fPhotoFlags('SATURATED')+dbo.fPhotoFlags('NOTCHECKED')
    +dbo.fPhotoFlags('NODEBLEND')+dbo.fPhotoFlags('INTERP_CENTER')
    +dbo.fPhotoFlags('DEBLEND_NOPEAK')+dbo.fPhotoFlags('PEAKCENTER'))) = 0

'''

def get_lyrae_query(ramin,ramax,decmin,decmax):
    grange = (18,22)
    return get_star_query(ramin,ramax,decmin,decmax,grange)+\
            '''AND p.u - p.g BETWEEN 0.7 AND 1.35
AND p.g - p.r BETWEEN -0.15 AND 0.40
AND p.r - p.i BETWEEN -0.15 AND 0.22
AND p.i - p.z BETWEEN -0.21 AND 0.25

'''

def get_fields_query():
    return '''SELECT
    p.run,p.camcol,p.field,p.rerun,p.mjd_g,p.ramin,p.ramax,p.decmin,p.decmax
INTO mydb.fields
FROM Stripe82..Field AS p
WHERE p.mjd_g > 0

'''

if __name__ == '__main__':
    import argparse
    parser = argparse.ArgumentParser(description='Scrape data from CAS')
    parser.add_argument('-s','--stars',
                        help='Stars',
                        action='store_true')
    parser.add_argument('-f','--fields',
                        help='Fields',
                        action='store_true')
    parser.add_argument('-q','--queries',
                        help='List queries',
                        action='store_true')
    args = parser.parse_args()
    
    if args.stars:
        get_calibstars()
    if args.fields:
        get_fields()
    if args.queries:
        f = open('fields.sql','w')
        f.write(get_fields_query())
        f.close()
        f = open('stars.sql','w')
        f.write(get_calibstar_query(0,10,-2,2))
        f.close()
        f = open('lyrae.sql','w')
        f.write(get_lyrae_query(0,10,-2,2))
        f.close()
<|MERGE_RESOLUTION|>--- conflicted
+++ resolved
@@ -110,16 +110,7 @@
     ras = range(300.0,360.0,delta_ra) #range(55,60,delta_ra)+range(300,360,delta_ra)
     decs = [-1.5]
     print ras,decs
-<<<<<<< HEAD
-    for col in [True, False]:
-=======
     for col in [False]:#[True, False]:
-        if col:
-            grange = (18,22)
-        else:
-            grange = (15,20)
-
->>>>>>> 11dadbca
         for ra in ras:
             for dec in decs:
                 tries = 0
