--- conflicted
+++ resolved
@@ -175,11 +175,7 @@
             if (obj.ra > 180) {
                 obj.ra -= 360.;
             }
-<<<<<<< HEAD
             obj.pos = [obj.ra, obj.dec];
-=======
-            obj.pos = [obj.ra,obj.dec];
->>>>>>> c7e841be
             obj.rank = Math.random();
             db.stars.save(obj);
         })}""")
