#!/usr/bin/env python
# encoding: utf-8
"""
The data model with MongoDB as a backend

"""

__all__ = ['Model', 'CalibRun', 'CalibPatch']

from datetime import datetime
import cPickle as pickle

import numpy as np

import pymongo
from pymongo.objectid import ObjectId
from pymongo.son_manipulator import SONManipulator
from bson.binary import Binary

from sdss import SDSSRun


_connection = pymongo.Connection()

class NumpySONManipulator(SONManipulator):
    """
    SON manipulator for dealing with NumPy arrays

    References
    ----------
    [1] http://api.mongodb.org/python/current/examples/custom_type.html#automatic-encoding-and-decoding

    """
    def transform_incoming(self, value, collection):
        if isinstance(value, (list,tuple,set)):
            return [self.transform_incoming(item,collection) for item in value]
        if isinstance(value,dict):
            return dict((key,self.transform_incoming(item,collection))
                                         for key,item in value.iteritems())
        if isinstance(value,np.ndarray):
            # return {'_type': 'np.ndarray', 'data': value.tolist()}
            return {'_type': 'np.ndarray',
                     'data': Binary(pickle.dumps(value,-1))}
        return value

    def transform_outgoing(self, son, collection):
        if isinstance(son,(list,tuple,set)):
            return [self.transform_outgoing(value,collection) for value in son]
        if isinstance(son,dict):
            if son.get('_type') == 'np.ndarray':
                # return np.array(son.get('data'))
                return pickle.loads(son.get('data'))
            return dict((key,self.transform_outgoing(value,collection))
                                         for key,value in son.iteritems())
        return son

class Model(object):
    """
    The generic data model subclass

    Parameters
    ----------
    _id : str or pymongo.ObjectId, optional
        The _id used to select an existing object

    doc : dict
        A pymongo document to use to construct the object

    band : str, optional
        The SDSS band pass used

    """
    _collection = None

    def __init__(self, _id=None, doc=None, band='g'):
        if doc is not None:
            self.doc = doc
        elif _id is not None:
            if isinstance(_id, str):
                _id = ObjectId(_id)
            assert(isinstance(_id, ObjectId))

            doc = self._collection.find_one({'_id': _id})
            assert(doc is not None)
            self.doc = doc
        else:
            self._id = _id
            self.date_created = datetime.now()
            self._band = band

        self._doc = self.doc

    def __getitem__(self, k):
        if k in self._doc:
            return self._doc[k]
        return None

    @classmethod
    def find(cls, q={}, sort=None):
        """
        Construct a list of Model objects based on a particular query

        Parameters
        ----------
        q : dict, optional
            pymongo query

        sort : str or list, optional
            The pymongo sort query

        Returns
        -------
        obj : list of Model objects
            The constructed objects or None if no documents matched q

        """
        docs = cls._collection.find(q)
        if sort is not None:
            docs = docs.sort(sort)
        r = [cls(doc=doc) for doc in docs]
        if len(r) == 0:
            return None
        return r
    @classmethod
    def find_one(cls, q={}):
        """
        Construct a Model object with a particular query

        Parameters
        ----------
        q : dict
            pymongo query

        Returns
        -------
        obj : Model
            The constructed object or None if no documents matched q

        """
        doc = cls._collection.find_one(q)
        if doc is None:
            return None
        return cls(doc=doc)

    @classmethod
    def find_sphere(cls, coords, radius, c_label=None):
        """
        Construct a list of Model objects based on a particular query

        Parameters
        ----------
        coords : tuple
            A tuple with shape (RA, Dec) in degrees for the center of the search

        radius : float
            Search radius in arcmins

        Returns
        -------
        obj : list of Model objects
            The constructed objects or None if no documents matched the query

        """
        if c_label is None:
            c_label = cls._coord_label

        radius = np.radians(radius/60.0)
        while coords[0] > 180.:
            coords[0] -= 360.0

        q = {c_label: {'$within': {'$centerSphere': [coords,radius]}}}
        docs = cls._collection.find(q)
        if docs is None:
            return None
        return [cls(doc=doc) for doc in docs]

    def __repr__(self):
        return "%s(_id=%s)" % ( type(self).__name__, str(self._id) )

    def __str__(self):
        s = ",\n    ".join(["%s: %s"%(k,str(v)) for k,v in self.doc.iteritems()])
        return """{
    %s
}"""%s

    def dump(self):
        """
        Return a dictionary of values that should be added to th document

        Overridden by subclasses to add values

        Returns
        -------
        properties : dict
            Dictionary to append to the document

        """
        return {}

    def load(self, doc):
        """
        Load a document into the class

        Overridden by subclasses to provide custom rules

        Parameters
        ----------
        doc : dict
            The document

        """
        pass

    @property
    def doc(self):
        doc = {'date_created': self.date_created, 'band': self._band}
        if self._id is not None:
            doc['_id'] = self._id
        for k,v in self.dump().iteritems():
            doc[k] = v
        return doc

    @doc.setter
    def doc(self, doc):
        self._id = doc.pop(doc['_id'], None)
        self._band = doc.pop('band', None)
        self.date_created = doc.pop('date_created', datetime.now())
        self.load(doc)

    def save(self):
        doc = self.doc
        doc['date_modified'] = datetime.now()
        self._id = self._collection.insert(doc)


#
# Calibration Wrapping Objects
#

class CalibObject(Model):
    _db = _connection.calibration
    _db.add_son_manipulator(NumpySONManipulator())

class CalibRun(CalibObject):
    """
    Object wrapping a 'run' document

    Parameters
    ----------
    run : int
        The run number

    camcol : int
        The camera column

    band : str, optional
        The bandpass to use (default: 'g')

    Returns
    -------
    ret : type
        Description

    """
    _collection = CalibObject._db.runs

    def __init__(self, *args, **kwargs):
        if len(args) > 1:
            assert('_id' not in kwargs)
            self._run, self._camcol = args
            args = ()

            # make a new run document
<<<<<<< HEAD
            fields = Field.find({'run': self._run, 'camcol': self._camcol},
                    sort='field')
            self._fields = [f._id for f in fields]
=======
            q = {'run': self._run, 'camcol': self._camcol}
            fields = Field.find(q, sort='field')
            assert fields is not None, "There were no fields matching: %s"%(str(q))
>>>>>>> d1e147a5
            band = 'g'
            if 'band' in kwargs:
                band = kwargs['band']
            self._sdssrun = SDSSRun(fields, band=band)
            self._filename = self._sdssrun.filename

        super(CalibRun, self).__init__(*args, **kwargs)

    def __repr__(self):
        if self._id is not None:
            return "%s(_id=%s)" % ( type(self).__name__, str(self._id) )
        return "%s(%s, %s)" % \
                (type(self).__name__, repr(self._run), repr(self._camcol))

    def __str__(self):
        return "%s(run = %f, camcol = %f)" % \
                (type(self).__name__, self._run, self._camcol)

    @classmethod
    def find_coords(cls, ra, dec):
        """
        Find all the runs that overlap a given coordinate

        Parameters
        ----------
        ra : float
            R.A. in degrees

        dec : flaot
            Dec. in degrees

        Returns
        -------
        runs : list of CalibRun objects
            A list of the matching CalibRun objects or None if there are no
            matches

        """
        runs = []
        runcamcols = Field.find_coords(ra, dec)
        for runcamcol in runcamcols:
            if runcamcol is None:
                return None
            run = cls._collection.find_one(runcamcol)
            if run is None:
                # run object hasn't been created yet...
                runs.append(cls(runcamcol['run'], runcamcol['camcol']))
            else:
                runs.append(cls(doc=run))

        return runs

    def dump(self):
        doc = {'run': self._run, 'camcol': self._camcol}
        doc['filename'] = self._filename
        doc['fields'] = self._fields
        return doc

    def load(self, doc):
        self._run = doc['run']
        self._camcol = doc['camcol']
        self._filename = doc['filename']
        self._fields = doc['fields']
        self._sdssrun = SDSSRun(self._filename, band=self._band)

class CalibPatch(CalibObject):
    _collection  = CalibObject._db.patches
    _coord_label = 'coords'

    def __init__(self, *args, **kwargs):
        assert(len(args) in (1,3) or (len(args) == 0 and '_id' in kwargs))
        if len(args) > 1:
            assert('_id' not in kwargs)
            self._ra, self._dec, self._radius = args
            args = ()
            self._stars = Star.find_sphere([self._ra, self._dec], self._radius)
            self._runs  = Run.find_coords(self._ra, self._dec)
        super(CalibPatch, self).__init__(*args, **kwargs)

    def __repr__(self):
        if self._id is not None:
            return "%s(_id=%s)" % ( type(self).__name__, str(self._id) )
        return "%s(%s, %s, %s)" % ( type(self).__name__,
                repr(self._ra), repr(self._dec), repr(self._radius) )

    def __str__(self):
        return "Calibration patch @ (ra, dec) = (%f, %f) w/ radius = %f" % \
                (self._ra, self._dec, self._radius)

    def dump(self):
        doc = {self._coord_label: [self._ra,self._dec], 'radius': self._radius}
        doc['stars'] = self._stars
        doc['runs']  = self._runs
        return doc

    def load(self, doc):
        self._ra,self._dec = doc[self._coord_label]
        self._radius = doc['radius']
        self._stars = doc['stars']
        self._runs  = doc['runs']


#
# Data Wrapping Objects
#

class SDSSObject(Model):
    _bands = [b for b in 'ugriz']
    _db = _connection.cas

class Star(SDSSObject):
    _collection = SDSSObject._db.stars
    _coord_label = 'pos'

    def __init__(self, *args, **kwargs):
        super(Star, self).__init__(*args, **kwargs)

    def dump(self):
        doc = {self._coord_label: [self._ra,self._dec],
                'lyrae_candidate': self._lyrae_candidate,
                'rank': self._rank}
        for b in self._bands:
            doc[b] = getattr(self, b)
        return doc

    def load(self, doc):
        self._ra,self._dec = doc['coords']
        self._lyrae_candidate = doc['lyrae_candidate']
        self._rank = doc['rank']
        for b in self._bands:
            setattr(self, b, doc[b])

class Field(SDSSObject):
    _collection = SDSSObject._db.fields
    _mjd_labels = ['mjd_%s'%b for b in SDSSObject._bands]

    def __init__(self, *args, **kwargs):
        super(Field, self).__init__(*args, **kwargs)

    def dump(self):
        doc = {'decmin': self._decmin, 'decmax': self._decmax,
                'ramin': self._ramin, 'ramax': self._ramax,
                'run': self._run, 'camcol': self._camcol,
                'field': self._field, 'rerun': self._rerun}
        for b in self._mjd_labels:
            doc[b] = getattr(self, b)
        return doc

    def load(self, doc):
        self._decmin, self._decmax = doc['decmin'], doc['decmax']
        self._ramin, self._ramax = doc['ramin'], doc['ramax']
        self._run, self._camcol, self._field, self._rerun = \
                doc['run'], doc['camcol'], doc['field'], doc['rerun']
        for b in self._mjd_labels:
            setattr(self, b, doc.pop(b, None))

    @classmethod
    def find_coords(cls, ra, dec):
        """
        Find all the fields that overlap a given coordinate

        Parameters
        ----------
        ra : float
            R.A. in degrees

        dec : flaot
            Dec. in degrees

        Returns
        -------
        runcamcols : list
            A list of (unique) matching run/camcol dicts

        """
        cursor = cls._collection.find(
                {'ramin': {'$lt': ra}, 'ramax': {'$gt': ra},
                        'decmin': {'$lt': dec}, 'decmax': {'$gt': dec}},
                {'_id': 0, 'run':1, 'camcol':1})
        results = []
        for doc in cursor:
            if doc not in results:
                # only include the document if there isn't already a matching one
                # stupid unhashable dictionaries
                results.append(doc)
        return results
<|MERGE_RESOLUTION|>--- conflicted
+++ resolved
@@ -271,15 +271,9 @@
             args = ()
 
             # make a new run document
-<<<<<<< HEAD
-            fields = Field.find({'run': self._run, 'camcol': self._camcol},
-                    sort='field')
-            self._fields = [f._id for f in fields]
-=======
             q = {'run': self._run, 'camcol': self._camcol}
             fields = Field.find(q, sort='field')
             assert fields is not None, "There were no fields matching: %s"%(str(q))
->>>>>>> d1e147a5
             band = 'g'
             if 'band' in kwargs:
                 band = kwargs['band']
